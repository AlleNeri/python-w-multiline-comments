#!/bin/python
import argparse
from enum import Enum
import itertools
import os
import site
import sys
from typing import Generator, Literal

from rich import print
from rich.prompt import Confirm

# persistent python console
class PersistentPythonConsole:
    def __init__(self, module_path: list[str] | None = None, venv: Literal[True] | None = None):
        self.locals = {}
        self.python_version = f"python{sys.version_info.major}.{sys.version_info.minor}"
        # detect an active venv
        venv_path = os.getenv("VIRTUAL_ENV")
        if venv_path and os.path.exists(venv_path) and venv_path not in sys.path:
            res = venv
            if venv is None: res = Confirm.ask("[green]Venv detected\nDo you want to active it?[/green]", case_sensitive=False, default=True)
            if res: self.activate_venv(venv_path)
            else: print("[red]Venv not activated[/red]")
        if module_path:
            # add the search path to the sys.path
            for path in module_path:
                if os.path.exists(path) and path not in sys.path: sys.path.append(path)
                else: print(f"[bold red]Path {path} is not a directory or already in sys.path[/bold red]")

    def activate_venv(self, venv_path: str):
        site_packages_path = os.path.join(venv_path, "lib", self.python_version, "site-packages")

        if site_packages_path not in sys.path:
            sys.path.insert(0, site_packages_path)
            site.addsitedir(site_packages_path)
        
        os.environ["VIRTUAL_ENV"] = venv_path
        os.environ["PYTHONNOUSERSITE"] = "1"

        print(f"[green]Activated venv site-packages from: {site_packages_path}[/green]")

    class NoPlotsContext:
        def __enter__(self):
            import matplotlib.pyplot as plt
            self.original_show = plt.show
            plt.show = lambda *_, **__: None

        def __exit__(self, _, __, ___):
            import matplotlib.pyplot as plt
            plt.show = self.original_show
            plt.close("all")

    def execute(self, code: str, suppress_plots: bool = False):
        if suppress_plots:
            with self.NoPlotsContext(): exec(code, self.locals)
        else: exec(code, self.locals)

class FastForwardHandler:
    def __init__(self, fast_forward: int | str):
        self.fast_forward = fast_forward
        self.snippet_counter = 0
        self.snippet_to_fast_forward_passed = False

    def increment_snippet_counter(self):
        self.snippet_counter += 1

    def is_snippet_to_fast_forward_passed(self, comment: str | None = None) -> bool:
        if not comment or self.snippet_to_fast_forward_passed: return self.snippet_to_fast_forward_passed
        if type(self.fast_forward) is str and self.fast_forward in comment.lower(): self.snippet_to_fast_forward_passed = True
        return self.snippet_to_fast_forward_passed

    def is_fast_forwarding(self) -> bool:
        if type(self.fast_forward) is int and self.snippet_counter <= self.fast_forward: return True
        if type(self.fast_forward) is str and not self.snippet_to_fast_forward_passed: return True
        return False

def parse_fast_forward(ff: str) -> str | int:
    try: return int(ff)
    except ValueError: return ff.lower()

def argparse_setup() -> argparse.Namespace:
    parser = argparse.ArgumentParser(description="Execute python script printing also the multiline comments. All the code snippets starting with the single line comment `pwmc:no_exec` won't be executed.")
    parser.add_argument("filename", type=str, help="The python file to execute")
    group = parser.add_mutually_exclusive_group()
    group.add_argument("-a", "--all", action="store_true", help="Run all the script in non-interactive mode")
    group.add_argument("-ff", "--fast-forward", type=parse_fast_forward,
                        help="Fast forward the execution to the Nth snippet or to the comment containing the specified string.\n"
                             "(only in interactive mode)")
    parser.add_argument("-l", "--load-path", type=str, nargs="+", default=None,
                        help="Additional paths to load modules from. If not specified, the current directory is used.")
    parser.add_argument("--venv", action="store_true", default=None,
                        help="Activate the virtual environment if detected. If not specified, the user will be prompted to activate it.")
    return parser.parse_args()

class SnippetType(Enum):
    code = "code"
    comment = "comment"

START_COMMENT = '"""'
START_COMMENT_PREFIXES = ['f', 'r', 'u']
START_COMMENT_PREFIXES_PERM = [a + b for a, b in itertools.permutations(START_COMMENT_PREFIXES, 2)] + \
                            [a + b + c for a, b, c in itertools.permutations(START_COMMENT_PREFIXES, 3)]
END_COMMENT = START_COMMENT + "\n"

def is_comment_starting(line: str) -> bool:
    return line.startswith(START_COMMENT) or \
        any([line.startswith(prefix + START_COMMENT) for prefix in START_COMMENT_PREFIXES]) or \
        any([line.startswith(prefix + START_COMMENT) for prefix in START_COMMENT_PREFIXES_PERM])

def split_code_every_multiline_comment(filename) -> Generator[tuple[str, SnippetType]]:
    # expecting a file content with code snippets intercalated with multiline comments, separate it and return
    # iterate over the lines
    with open(filename, "r") as f:
        line = f.readline()
        while line:
<<<<<<< HEAD
            if line.startswith(START_COMMENT) or \
                any(line.startswith(prefix + START_COMMENT) for prefix in START_COMMENT_PREFIXES) or \
                any(line.startswith(START_COMMENT + prefix) for prefix in START_COMMENT_PREFIXES_PERM):
=======
            if is_comment_starting(line):
>>>>>>> ba3c61ae
                # multiline comment
                multiline_comment: str = ""
                # single line multiline comment :(
                if len(line) > 4 and line.endswith(END_COMMENT): multiline_comment = line[3:-4] + "\n"
                else:
                    # consume all the prefixes of the first line
                    while line.startswith(START_COMMENT): line = line[1:]
                    # if the comment starts in the next line than discard the first line with only `"""`
                    # otherwise remove the `"""` from the first line and add the rest of the line to the comment
                    if line != (START_COMMENT + '\n'): multiline_comment = line[3:]
                    # iterate over the lines until the end of the comment
                    while True:
                        line = f.readline()
                        # if the comment ends break the loop otherwise add the line to the comment
                        if not line or line.endswith(END_COMMENT):
                            # if there are some contents in the line add them to the comment
                            if line and line != END_COMMENT: multiline_comment += line[:-4] + "\n"
                            break
                        else: multiline_comment += line
                yield (multiline_comment, SnippetType.comment)
                line = f.readline()
            else:
                # code
                code = line
                while True:
                    line = f.readline()
                    # EOF reached
                    if not line: break
                    # line is a multiline comment
                    elif is_comment_starting(line):
                        # if it's a docstring, ignore it; otherwise break the loop
                        prev_line = code.split("\n")[-2].strip()
                        if prev_line.endswith(":") and (prev_line.startswith("def ") or prev_line.startswith("class ")):
                            # consume all the lines until the end of the docstring
                            while True:
                                if line.endswith(END_COMMENT):
                                    break
                                line = f.readline()
                        else: break
                    else: code += line
                yield (code, SnippetType.code)

def is_code_to_execute(snippet: str) -> bool:
    # check if the snippet starts with the comment `pwmc:no_exec` or not
    snippet = snippet.strip()
    return not (snippet.startswith("# pwmc:no_exec") or snippet.startswith("#pwmc:no_exec"))

def python_w_multiline_comments(filename: str, interactive: bool = True, fast_forward: str | int | None = None,
                                module_path: list[str] | None = None, venv: Literal[True] | None = None):
    if module_path is None: module_path = ["."]  # default to current directory
    console = PersistentPythonConsole(module_path, venv=venv)
    fast_forward_handler = FastForwardHandler(fast_forward) if fast_forward else None
    for code_or_comment, type_ in split_code_every_multiline_comment(filename):
        if type_ == SnippetType.comment:
            print(f"[bold white]{code_or_comment}[/bold white]", end="")
            if interactive and fast_forward_handler: fast_forward_handler.is_snippet_to_fast_forward_passed(code_or_comment)
        elif type_ == SnippetType.code:
            # execute the code and print the output
            try:
                if not is_code_to_execute(code_or_comment): print(f"[green]Code not executed[/green]")
                elif fast_forward_handler: console.execute(code_or_comment, suppress_plots=fast_forward_handler.is_fast_forwarding())
                else: console.execute(code_or_comment, suppress_plots=not interactive)
            except Exception as e: print(f"[bold dark_orange3]An error occurred:[/bold dark_orange3]\n[bold red]{e}[/bold red]")
        if fast_forward_handler and fast_forward_handler.is_fast_forwarding(): fast_forward_handler.increment_snippet_counter()
        if interactive:
            if fast_forward_handler and fast_forward_handler.is_fast_forwarding():
                print() # separate the snippets
                continue
            in_val = input()
            if in_val == "q": break
        else: print()

if __name__ == "__main__":
    args = argparse_setup()
    python_w_multiline_comments(args.filename, interactive=not args.all, fast_forward=args.fast_forward, module_path=args.load_path, venv=args.venv)<|MERGE_RESOLUTION|>--- conflicted
+++ resolved
@@ -114,13 +114,7 @@
     with open(filename, "r") as f:
         line = f.readline()
         while line:
-<<<<<<< HEAD
-            if line.startswith(START_COMMENT) or \
-                any(line.startswith(prefix + START_COMMENT) for prefix in START_COMMENT_PREFIXES) or \
-                any(line.startswith(START_COMMENT + prefix) for prefix in START_COMMENT_PREFIXES_PERM):
-=======
             if is_comment_starting(line):
->>>>>>> ba3c61ae
                 # multiline comment
                 multiline_comment: str = ""
                 # single line multiline comment :(
